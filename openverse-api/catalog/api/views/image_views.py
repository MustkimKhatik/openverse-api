--- conflicted
+++ resolved
@@ -400,12 +400,7 @@
             except (libxmp.XMPError, AttributeError) as e:
                 # Just send the EXIF-ified file if libxmp fails to add metadata.
                 log.error(
-<<<<<<< HEAD
-                    'Failed to add XMP metadata to {}'
-                        .format(image_record.identifier)
-=======
                     f'Failed to add XMP metadata to {image_record.identifier}'
->>>>>>> 1511e9e0
                 )
                 log.error(e)
                 response = HttpResponse(content_type='image/jpeg')
